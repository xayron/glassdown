import 'package:glass_down_v2/app/app.dialogs.dart';
import 'package:glass_down_v2/app/app.locator.dart';
import 'package:glass_down_v2/app/app.router.dart';
import 'package:glass_down_v2/app/app.snackbar.dart';
import 'package:glass_down_v2/models/app_info.dart';
import 'package:glass_down_v2/services/apps_service.dart';
import 'package:glass_down_v2/services/settings_service.dart';
import 'package:glass_down_v2/services/updater_service.dart';
import 'package:glass_down_v2/ui/bottom_sheets/add_app/add_app.dart';
import 'package:glass_down_v2/ui/bottom_sheets/updater/update_sheet.dart';
import 'package:glass_down_v2/ui/transition/custom_transitions.dart';
import 'package:glass_down_v2/ui/views/permissions/permissions_view.dart';
import 'package:internet_connection_checker_plus/internet_connection_checker_plus.dart';
import 'package:permission_handler/permission_handler.dart';
import 'package:stacked/stacked.dart';
import 'package:stacked_services/stacked_services.dart';

class AppsViewModel extends StreamViewModel {
  final _dialogService = locator<DialogService>();
  final _apps = locator<AppsService>();
  final _snackbar = locator<SnackbarService>();
  final _updater = locator<UpdaterService>();
  final _nav = locator<NavigationService>();
  final _settings = locator<SettingsService>();

  List<AppInfo> get apps => _apps.apps;

  bool _loading = false;
  bool get loading => _loading;

<<<<<<< HEAD
  @override
  List<ListenableServiceMixin> get listenableServices => [_apps];

  @override
  void onData(data) {
    super.onData(data);
    if (data != null && data is InternetStatus) {
      switch (data) {
        case InternetStatus.connected:
          _settings.setConnectionStatus(true);
        case InternetStatus.disconnected:
          _settings.setConnectionStatus(false);
      }
    }
  }

=======
>>>>>>> 5dffd927
  @override
  Stream<InternetStatus> get stream => InternetConnection().onStatusChange;

  Future<void> checkPermissions() async {
    final storageGranted =
        await Permission.manageExternalStorage.status.isGranted;
    final installGranted =
        await Permission.requestInstallPackages.status.isGranted;
    if (!storageGranted || !installGranted) {
      _nav.replaceWithTransition(const PermissionsView());
    }
  }

  Future<void> showSettings() async {
    await _nav.navigateTo(
      Routes.settingsView,
      transition: CustomTransitions.fadeThrough,
    );
    await allApps();
  }

  Future<void> showRevancedIntegration() async {
    await _nav.navigateTo(
      Routes.revancedIntegrationView,
      transition: CustomTransitions.fadeThrough,
    );
    await allApps();
  }

  Future<void> checkUpdates() async {
    if (_updater.updateData != null) {
      return;
    }
    final result = await _updater.checkUpdates();
    if (result && !_updater.isDev) {
      showUpdaterSheet();
    }
  }

  Future<void> showAddDialog() async {
    try {
      await showAddAppSheet();
      rebuildUi();
    } catch (e) {
      _snackbar.showCustomSnackBar(
        variant: SnackbarType.info,
        message: 'App already exists',
      );
    }
  }

  Future<void> allApps() async {
    await _apps.loadAppsFromDb();
    rebuildUi();
  }

  Future<void> showEditDialog(AppInfo app) async {
    try {
      final response =
          await _dialogService.showCustomDialog<VersionLink?, AppInfo>(
        variant: DialogType.editApp,
        data: app,
      );
      _loading = true;
      rebuildUi();
      if (response != null && response.data != null) {
        final result = await _apps.editApp(response.data!, app);
        if (!result) {
          _snackbar.showCustomSnackBar(
            message: 'App already exists',
            variant: SnackbarType.info,
          );
        }
      }
      allApps();
      _loading = false;
      rebuildUi();
    } catch (e) {
      _snackbar.showCustomSnackBar(
        variant: SnackbarType.info,
        message: e.toString(),
      );
    }
  }
}<|MERGE_RESOLUTION|>--- conflicted
+++ resolved
@@ -27,8 +27,8 @@
 
   bool _loading = false;
   bool get loading => _loading;
-
-<<<<<<< HEAD
+ 
+  
   @override
   List<ListenableServiceMixin> get listenableServices => [_apps];
 
@@ -44,9 +44,7 @@
       }
     }
   }
-
-=======
->>>>>>> 5dffd927
+  
   @override
   Stream<InternetStatus> get stream => InternetConnection().onStatusChange;
 
